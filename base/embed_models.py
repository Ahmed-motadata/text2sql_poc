import os
from dotenv import load_dotenv
from langchain_openai import OpenAIEmbeddings
from langchain_community.embeddings import JinaEmbeddings
<<<<<<< HEAD
 
# Load environment variables
load_dotenv()
 
=======

# Load environment variables
load_dotenv()

>>>>>>> 4a796e8d
# Use functions instead of initializing everything on import

def get_openai_embed_ada():
    """
    Returns an instance of OpenAIEmbeddings using the Ada model.
    Only created when this function is called.
    """
    return OpenAIEmbeddings(
        model="text-embedding-ada-002",
        openai_api_key=os.getenv("OPENAI_API_KEY")
    )

def get_openai_embed_3_small():
    """
    Returns an instance of OpenAIEmbeddings using the small text-embedding-3 model.
    Only created when this function is called.
    """
    return OpenAIEmbeddings(
        model="text-embedding-3-small",
        openai_api_key=os.getenv("OPENAI_API_KEY")
    )

def get_openai_embed_3_large():
    """
    Returns an instance of OpenAIEmbeddings using the large text-embedding-3 model.
    Only created when this function is called.
    """
    return OpenAIEmbeddings(
        model="text-embedding-3-large",
        openai_api_key=os.getenv("OPENAI_API_KEY")
    )

def get_jina_embed_base():
    """
    Returns an instance of JinaEmbeddings using the base English model.
    Only created when this function is called.
    """
    return JinaEmbeddings(
        jina_api_key=os.getenv("JINA_API_KEY"),
        model_name="jina-embeddings-v2-base-en"
    )
<<<<<<< HEAD
 
=======

>>>>>>> 4a796e8d
def get_jina_embed_clip():
    """
    Returns an instance of JinaEmbeddings using the CLIP model.
    Only created when this function is called.
    """
    return JinaEmbeddings(
        jina_api_key=os.getenv("JINA_API_KEY"),
        model_name="jina-clip-v2"
    )
<<<<<<< HEAD
 
=======

>>>>>>> 4a796e8d
def get_jina_embed_small():
    """
    Returns an instance of JinaEmbeddings using the small English model.
    Only created when this function is called.
    """
    return JinaEmbeddings(
        jina_api_key=os.getenv("JINA_API_KEY"),
        model_name="jina-embeddings-v2-small-en"
    )
<<<<<<< HEAD
 
=======

>>>>>>> 4a796e8d
# For backward compatibility (if any existing code relies on these variables)
# These will be deprecated in favor of the function calls
openai_embed_ada = get_openai_embed_ada()
openai_embed_3_small = get_openai_embed_3_small()
openai_embed_3_large = get_openai_embed_3_large()
jina_embed_base = get_jina_embed_base()
jina_embed_clip = get_jina_embed_clip()
jina_embed_small = get_jina_embed_small()<|MERGE_RESOLUTION|>--- conflicted
+++ resolved
@@ -2,17 +2,52 @@
 from dotenv import load_dotenv
 from langchain_openai import OpenAIEmbeddings
 from langchain_community.embeddings import JinaEmbeddings
-<<<<<<< HEAD
  
 # Load environment variables
 load_dotenv()
+
+# OpenAI embeddings
+openai_embed_ada = OpenAIEmbeddings(
+    model="text-embedding-ada-002",
+    openai_api_key=os.getenv("OPENAI_API_KEY")
+)
+
+openai_embed_3_small = OpenAIEmbeddings(
+    model="text-embedding-3-small",
+    openai_api_key=os.getenv("OPENAI_API_KEY")
+)
+
+openai_embed_3_large = OpenAIEmbeddings(
+    model="text-embedding-3-large",
+    openai_api_key=os.getenv("OPENAI_API_KEY")
+)
+
+# Jina embeddings
+jina_embed_base = JinaEmbeddings(
+    jina_api_key=os.getenv("JINA_API_KEY"),
+    model_name="jina-embeddings-v2-base-en"
+)
+
+jina_embed_clip = JinaEmbeddings(
+    jina_api_key=os.getenv("JINA_API_KEY"),
+    model_name="jina-clip-v2"
+)
+
+jina_embed_small = JinaEmbeddings(
+    jina_api_key=os.getenv("JINA_API_KEY"),
+    model_name="jina-embeddings-v2-small-en"
+)
+
+
+"""
+
+import os
+from dotenv import load_dotenv
+from langchain_openai import OpenAIEmbeddings
+from langchain_community.embeddings import JinaEmbeddings
  
-=======
-
-# Load environment variables
 load_dotenv()
-
->>>>>>> 4a796e8d
+ 
 # Use functions instead of initializing everything on import
 
 def get_openai_embed_ada():
@@ -54,44 +89,5 @@
         jina_api_key=os.getenv("JINA_API_KEY"),
         model_name="jina-embeddings-v2-base-en"
     )
-<<<<<<< HEAD
- 
-=======
 
->>>>>>> 4a796e8d
-def get_jina_embed_clip():
-    """
-    Returns an instance of JinaEmbeddings using the CLIP model.
-    Only created when this function is called.
-    """
-    return JinaEmbeddings(
-        jina_api_key=os.getenv("JINA_API_KEY"),
-        model_name="jina-clip-v2"
-    )
-<<<<<<< HEAD
- 
-=======
-
->>>>>>> 4a796e8d
-def get_jina_embed_small():
-    """
-    Returns an instance of JinaEmbeddings using the small English model.
-    Only created when this function is called.
-    """
-    return JinaEmbeddings(
-        jina_api_key=os.getenv("JINA_API_KEY"),
-        model_name="jina-embeddings-v2-small-en"
-    )
-<<<<<<< HEAD
- 
-=======
-
->>>>>>> 4a796e8d
-# For backward compatibility (if any existing code relies on these variables)
-# These will be deprecated in favor of the function calls
-openai_embed_ada = get_openai_embed_ada()
-openai_embed_3_small = get_openai_embed_3_small()
-openai_embed_3_large = get_openai_embed_3_large()
-jina_embed_base = get_jina_embed_base()
-jina_embed_clip = get_jina_embed_clip()
-jina_embed_small = get_jina_embed_small()+"""