--- conflicted
+++ resolved
@@ -4,14 +4,32 @@
 # Add the parent directory to the path to allow imports from base
 sys.path.insert(0, os.path.dirname(os.path.dirname(os.path.abspath(__file__))))
  
-<<<<<<< HEAD
 # Import the vector_store module correctly
 from base.vector_store import vector_store
-=======
-from vector_store import vector_store
->>>>>>> 9ef1f547
+
+def search_similar_schema(query, k=1):
+    """
+    Search for schema elements similar to the given query.
+    
+    Args:
+        query: The search query
+        k: Number of results to return
+        
+    Returns:
+        List of matching documents
+    """
+    try:
+        results = vector_store.similarity_search(query, k=k)
+        return results
+    except Exception as e:
+        print(f"Error searching vector store: {e}")
+        print("Make sure the PostgreSQL server is running and the credentials are correct.")
+        return []
  
-results = vector_store.similarity_search("SHow me request table's columns?", k=1)
-for doc in results:
-    print(doc.page_content)
-    print(doc.metadata)+if __name__ == "__main__":
+    query = "Show me request table's columns?"
+    results = search_similar_schema(query)
+    
+    for doc in results:
+        print(doc.page_content)
+        print(doc.metadata)