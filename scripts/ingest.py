import json
import sys
import os
<<<<<<< HEAD

# Add the parent directory to the path to allow imports from base
sys.path.insert(0, os.path.dirname(os.path.dirname(os.path.abspath(__file__))))

# Import the vector_store functions correctly
from base.vector_store import get_vector_store, vector_store

def get_table_docs_from_json(json_path: str):
    import json
    from langchain_core.documents import Document  # or from langchain.schema if you're on older version

=======
from langchain_core.documents import Document

# Append base path for vector_store import
sys.path.append(os.path.abspath(os.path.join(os.path.dirname(__file__), "..", "base")))
from vector_store import vector_store  


def get_table_docs_from_json(json_path: str):
>>>>>>> 9ef1f547
    with open(json_path, "r") as f:
        data = json.load(f)

    table_docs = []
<<<<<<< HEAD
=======
    allowed_metadata_keys = {
        "column_count",
        "table_token_count",
        "table_token_columns_with_columns_name",
        "table_token_with_columns_name_and_description_and_dt"
    }
>>>>>>> 9ef1f547

    for table in data["tables"]:
        # Step 1: Extract column names
        column_names = [col["name"] for col in table.get("columns", [])]

<<<<<<< HEAD
        # Step 2: Prepare page_content (table name + table description)
=======
        # Step 2: Prepare content
>>>>>>> 9ef1f547
        table_name = table.get("name", "")
        description = table.get("description", "")
        page_content = f"Table: {table_name}\n\n{description}"

<<<<<<< HEAD
        # Step 3: Extract metadata with only required fields
        allowed_metadata_keys = {
            "column_count",
            "token_count",
            "token_columns_with_columns_name",
            "token_with_columns_name_and_description_and_dt"
        }

        metadata = {
            k: v for k, v in table.items()
            if k in allowed_metadata_keys
        }

        # Step 4: Add column list
        metadata["column_names"] = column_names

        # Step 5: Append to table_docs
=======
        # Step 3: Filter metadata
        metadata = {}
        for key in allowed_metadata_keys:
            if key in table:
                metadata[key] = table[key]
            else:
                print(f"[⚠️ Missing] '{key}' not found in table '{table_name}'")

        # Step 4: Add additional metadata
        metadata["column_names"] = column_names
        metadata["type"] = "table"

        # Step 5: Create Document
>>>>>>> 9ef1f547
        table_docs.append(Document(page_content=page_content.strip(), metadata=metadata))

    return table_docs

<<<<<<< HEAD
if __name__ == "__main__":
    docs = get_table_docs_from_json("/home/ahmedraza/genBI/Text2SQL/database/processed_db.json")
    
    print(f"Loaded {len(docs)} table documents... Ingesting into vector store...")

    vector_store.add_documents(docs)

    print("Ingestion completed.")
=======

def get_column_docs_from_json(json_path: str):
    with open(json_path, "r") as f:
        data = json.load(f)

    column_docs = []

    for table in data["tables"]:
        for col in table.get("columns", []):
            # Step 1: Page content
            column_name = col.get("name", "")
            column_description = col.get("description", "")
            page_content = f"Column: {column_name}\n\n{column_description}"

            # Step 2: Metadata
            metadata = {}
            for key in [
                "data_type",
                "column_token_count",
                "column_token_count_with_column_name",
                "column_token_count_with_column_name_and_description_and_dt",
                
            ]:
                if key in col:
                    metadata[key] = col[key]

            metadata["table_name"] = table.get("name", "")
            metadata["type"] = "column"

            # Step 3: Create Document
            column_docs.append(Document(page_content=page_content.strip(), metadata=metadata))

    return column_docs


if __name__ == "__main__":
    json_path = "/home/siddhi/Documents/Siddhi/Text2SQL/text2sql_poc/text2sql_poc/database/processed_db.json"

    table_docs = get_table_docs_from_json(json_path)
    column_docs = get_column_docs_from_json(json_path)

    print("\nSample Table Doc:\n", table_docs[0], "\n")
    print("Sample Column Doc:\n", column_docs[0], "\n")

    all_docs = table_docs + column_docs
    print(f"Loaded {len(all_docs)} total documents (tables + columns)... Ingesting into vector store...")

    vector_store.add_documents(all_docs)

    print("✅ Ingestion completed.")
>>>>>>> 9ef1f547
<|MERGE_RESOLUTION|>--- conflicted
+++ resolved
@@ -1,74 +1,35 @@
 import json
 import sys
 import os
-<<<<<<< HEAD
+from langchain_core.documents import Document
 
-# Add the parent directory to the path to allow imports from base
+# Add the parent directory to the path to allow imports from base and settings
 sys.path.insert(0, os.path.dirname(os.path.dirname(os.path.abspath(__file__))))
 
-# Import the vector_store functions correctly
-from base.vector_store import get_vector_store, vector_store
+# Now import the vector_store properly
+from base.vector_store import vector_store  
 
 def get_table_docs_from_json(json_path: str):
-    import json
-    from langchain_core.documents import Document  # or from langchain.schema if you're on older version
-
-=======
-from langchain_core.documents import Document
-
-# Append base path for vector_store import
-sys.path.append(os.path.abspath(os.path.join(os.path.dirname(__file__), "..", "base")))
-from vector_store import vector_store  
-
-
-def get_table_docs_from_json(json_path: str):
->>>>>>> 9ef1f547
     with open(json_path, "r") as f:
         data = json.load(f)
 
     table_docs = []
-<<<<<<< HEAD
-=======
     allowed_metadata_keys = {
         "column_count",
         "table_token_count",
         "table_token_columns_with_columns_name",
         "table_token_with_columns_name_and_description_and_dt"
     }
->>>>>>> 9ef1f547
 
     for table in data["tables"]:
         # Step 1: Extract column names
         column_names = [col["name"] for col in table.get("columns", [])]
 
-<<<<<<< HEAD
-        # Step 2: Prepare page_content (table name + table description)
-=======
         # Step 2: Prepare content
->>>>>>> 9ef1f547
         table_name = table.get("name", "")
         description = table.get("description", "")
         page_content = f"Table: {table_name}\n\n{description}"
 
-<<<<<<< HEAD
-        # Step 3: Extract metadata with only required fields
-        allowed_metadata_keys = {
-            "column_count",
-            "token_count",
-            "token_columns_with_columns_name",
-            "token_with_columns_name_and_description_and_dt"
-        }
-
-        metadata = {
-            k: v for k, v in table.items()
-            if k in allowed_metadata_keys
-        }
-
-        # Step 4: Add column list
-        metadata["column_names"] = column_names
-
-        # Step 5: Append to table_docs
-=======
         # Step 3: Filter metadata
         metadata = {}
         for key in allowed_metadata_keys:
@@ -82,21 +43,10 @@
         metadata["type"] = "table"
 
         # Step 5: Create Document
->>>>>>> 9ef1f547
         table_docs.append(Document(page_content=page_content.strip(), metadata=metadata))
 
     return table_docs
 
-<<<<<<< HEAD
-if __name__ == "__main__":
-    docs = get_table_docs_from_json("/home/ahmedraza/genBI/Text2SQL/database/processed_db.json")
-    
-    print(f"Loaded {len(docs)} table documents... Ingesting into vector store...")
-
-    vector_store.add_documents(docs)
-
-    print("Ingestion completed.")
-=======
 
 def get_column_docs_from_json(json_path: str):
     with open(json_path, "r") as f:
@@ -133,18 +83,28 @@
 
 
 if __name__ == "__main__":
-    json_path = "/home/siddhi/Documents/Siddhi/Text2SQL/text2sql_poc/text2sql_poc/database/processed_db.json"
+    try:
+        # Use absolute path for better reliability
+        script_dir = os.path.dirname(os.path.abspath(__file__))
+        project_dir = os.path.dirname(script_dir)
+        json_path = os.path.join(project_dir, "database", "processed_db.json")
 
-    table_docs = get_table_docs_from_json(json_path)
-    column_docs = get_column_docs_from_json(json_path)
+        table_docs = get_table_docs_from_json(json_path)
+        column_docs = get_column_docs_from_json(json_path)
 
-    print("\nSample Table Doc:\n", table_docs[0], "\n")
-    print("Sample Column Doc:\n", column_docs[0], "\n")
+        print("\nSample Table Doc:\n", table_docs[0], "\n")
+        print("Sample Column Doc:\n", column_docs[0], "\n")
 
-    all_docs = table_docs + column_docs
-    print(f"Loaded {len(all_docs)} total documents (tables + columns)... Ingesting into vector store...")
+        all_docs = table_docs + column_docs
+        print(f"Loaded {len(all_docs)} total documents (tables + columns)... Ingesting into vector store...")
 
-    vector_store.add_documents(all_docs)
-
-    print("✅ Ingestion completed.")
->>>>>>> 9ef1f547
+        try:
+            vector_store.add_documents(all_docs)
+            print("Ingestion completed successfully.")
+        except Exception as e:
+            print(f"Error during document ingestion: {e}")
+            print("Make sure the PostgreSQL server is running and the credentials are correct.")
+            print("Check your .env file for proper database configuration.")
+    except Exception as e:
+        print(f"Error loading documents: {e}")
+        print("Please check that the processed_db.json file exists.")